--- conflicted
+++ resolved
@@ -376,15 +376,13 @@
 ;; enable winner-mode to manage window configurations
 (winner-mode +1)
 
-<<<<<<< HEAD
 ;; diff-hl
 (global-diff-hl-mode +1)
 (add-hook 'dired-mode-hook 'diff-hl-dired-mode)
-=======
+
 ;; easy-kill
 (global-set-key [remap kill-ring-save] 'easy-kill)
 (global-set-key [remap mark-sexp] 'easy-mark)
->>>>>>> 01bb1c9e
 
 (provide 'prelude-editor)
 
